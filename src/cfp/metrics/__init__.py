--- conflicted
+++ resolved
@@ -1,9 +1,4 @@
 from cfp.metrics._metrics import (
-<<<<<<< HEAD
-    compute_mean_metrics,
-    compute_metrics,
-    compute_metrics_fast,
-=======
                                   compute_e_distance,
                                   compute_mean_metrics,
                                   compute_metrics,
@@ -11,18 +6,14 @@
                                   compute_r_squared,
                                   compute_scalar_mmd,
                                   compute_sinkhorn_div,
->>>>>>> feac6c6d
 )
 
 __all__ = [
     "compute_mean_metrics",
     "compute_metrics",
     "compute_metrics_fast",
-<<<<<<< HEAD
-=======
     "compute_scalar_mmd",
     "compute_r_squared",
     "compute_sinkhorn_div",
     "compute_e_distance",
->>>>>>> feac6c6d
 ]