from importlib.metadata import version

<<<<<<< HEAD
from . import data, metrics, models, networks, training
=======
from . import data, metrics, networks, training, model
>>>>>>> c7067776

__all__ = ["networks", "metrics", "data", "training", "model"]

__version__ = version("cell_flow_perturbation")<|MERGE_RESOLUTION|>--- conflicted
+++ resolved
@@ -1,10 +1,6 @@
 from importlib.metadata import version
 
-<<<<<<< HEAD
-from . import data, metrics, models, networks, training
-=======
-from . import data, metrics, networks, training, model
->>>>>>> c7067776
+from . import data, metrics, model, networks, training
 
 __all__ = ["networks", "metrics", "data", "training", "model"]
 
