--- conflicted
+++ resolved
@@ -60,11 +60,8 @@
           tox -e py-${{ matrix.python }}
         env:
           PYTEST_ADDOPTS: -vv -n 2
-<<<<<<< HEAD
-      - name: Upload coverage
-=======
+
       - name: Upload coverage reports to Codecov
->>>>>>> 74cafda6
         uses: codecov/codecov-action@v5
         with:
           token: ${{ secrets.CODECOV_TOKEN }}
